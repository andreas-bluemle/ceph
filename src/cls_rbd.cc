--- conflicted
+++ resolved
@@ -769,24 +769,14 @@
   if (snap_meta.id < cur_snap_seq)
     return -ESTALE;
 
-<<<<<<< HEAD
-  uint64_t size;
-  r = read_key(hctx, "size", &size);
+  r = read_key(hctx, "size", &snap_meta.image_size);
   if (r < 0) {
     CLS_ERR("Could not read image's size off disk: %s", strerror(r));
     return r;
   }
-  uint64_t features;
-  r = read_key(hctx, "features", &features);
+  r = read_key(hctx, "features", &snap_meta.features);
   if (r < 0) {
     CLS_ERR("Could not read image's features off disk: %s", strerror(r));
-=======
-  r = read_key(hctx, "size", &snap_meta.image_size);
-  if (r < 0)
-    return r;
-  r = read_key(hctx, "features", &snap_meta.features);
-  if (r < 0)
->>>>>>> f8a196fb
     return r;
   }
 
